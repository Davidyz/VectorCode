--- conflicted
+++ resolved
@@ -120,7 +120,6 @@
         else:
             final_configs = parsed_args
         logger.info("Merged final configs: %s", final_configs)
-<<<<<<< HEAD
         progress_token = str(uuid.uuid4())
 
         assert final_configs.action in {
@@ -146,18 +145,6 @@
                         "VectorCode",
                         message=f"Querying {cleanup_path(str(final_configs.project_root))}",
                     ),
-=======
-        async with ClientManager().get_client(final_configs) as client:
-            if final_configs.action in {
-                CliAction.vectorise,
-                CliAction.query,
-                CliAction.files,
-            }:
-                collection = await get_collection(
-                    client=client,
-                    configs=final_configs,
-                    make_if_missing=final_configs.action in {CliAction.vectorise},
->>>>>>> 171361ea
                 )
                 if not verify_include(final_configs):
                     log_msg = "Invalid `--include` parameters!"
@@ -166,6 +153,7 @@
                         progress_token,
                         types.WorkDoneProgressEnd(message=log_msg),
                     )
+                    progress_token = None
                     return []
                 final_results = []
                 try:
@@ -176,22 +164,14 @@
                                 config=final_configs, database=database
                             )
                         )
-<<<<<<< HEAD
                     )
                 finally:
                     log_message = f"Retrieved {len(final_results)} result{'s' if len(final_results) > 1 else ''} in {round(time.time() - start_time, 2)}s."
                     ls.progress.end(
-=======
-
-                        progress_token = None
-                        logger.info(log_message)
-                    return final_results
-                case CliAction.ls:
-                    ls.progress.begin(
->>>>>>> 171361ea
                         progress_token,
                         types.WorkDoneProgressEnd(message=log_message),
                     )
+                    progress_token = None
                     logger.info(log_message)
                 return final_results
             case CliAction.ls:
@@ -215,6 +195,7 @@
                         progress_token,
                         types.WorkDoneProgressEnd(message="List retrieved."),
                     )
+                    progress_token = None
                     logger.info(f"Retrieved {len(projects)} project(s).")
                 return projects
             case CliAction.vectorise:
@@ -260,15 +241,6 @@
                         vectorise_worker(
                             database, str(file), semaphore, stats, stats_lock
                         )
-<<<<<<< HEAD
-=======
-                        logger.info(f"Retrieved {len(projects)} project(s).")
-                        progress_token = None
-                    return projects
-                case CliAction.vectorise:
-                    assert collection is not None, (
-                        "Failed to find the correct collection."
->>>>>>> 171361ea
                     )
                     for file in final_configs.files
                 ]
@@ -290,6 +262,7 @@
                         message=f"Vectorised {stats.add + stats.update} files."
                     ),
                 )
+                progress_token = None
                 return stats.to_dict()
             case CliAction.files:
                 match final_configs.files_action:
@@ -317,7 +290,6 @@
                                 message=f"Removing {len(to_be_removed)} file(s).",
                             ),
                         )
-<<<<<<< HEAD
                         final_configs.rm_paths = to_be_removed
                         await database.delete()
                         ls.progress.end(
@@ -326,71 +298,13 @@
                                 message="Removal finished.",
                             ),
                         )
+                        progress_token = None
             case _ as c:  # pragma: nocover
                 error_message = f"Unsupported vectorcode subcommand: {str(c)}"
                 logger.error(
                     error_message,
                 )
                 raise JsonRpcInvalidRequest(error_message)
-=======
-
-                    await remove_orphanes(
-                        collection, collection_lock, stats, stats_lock
-                    )
-
-                    ls.progress.end(
-                        progress_token,
-                        types.WorkDoneProgressEnd(
-                            message=f"Vectorised {stats.add + stats.update} files."
-                        ),
-                    )
-
-                    progress_token = None
-                    return stats.to_dict()
-                case CliAction.files:
-                    if collection is None:  # pragma: nocover
-                        raise InvalidCollectionException(
-                            f"Failed to find the corresponding collection for {final_configs.project_root}"
-                        )
-                    match final_configs.files_action:
-                        case FilesAction.ls:
-                            progress_token = None
-                            return await list_collection_files(collection)
-                        case FilesAction.rm:
-                            to_be_removed = list(
-                                str(expand_path(p, True))
-                                for p in final_configs.rm_paths
-                                if os.path.isfile(p)
-                            )
-                            if len(to_be_removed) == 0:
-                                return
-                            ls.progress.begin(
-                                progress_token,
-                                types.WorkDoneProgressBegin(
-                                    title="VectorCode",
-                                    message=f"Removing {len(to_be_removed)} file(s).",
-                                ),
-                            )
-                            await collection.delete(
-                                where=cast(
-                                    Where,
-                                    {"path": {"$in": to_be_removed}},
-                                )
-                            )
-                            ls.progress.end(
-                                progress_token,
-                                types.WorkDoneProgressEnd(
-                                    message="Removal finished.",
-                                ),
-                            )
-                            progress_token = None
-                case _ as c:  # pragma: nocover
-                    error_message = f"Unsupported vectorcode subcommand: {str(c)}"
-                    logger.error(
-                        error_message,
-                    )
-                    raise JsonRpcInvalidRequest(error_message)
->>>>>>> 171361ea
     except Exception as e:  # pragma: nocover
         if isinstance(e, JsonRpcException):
             # pygls exception. raise it as is.
